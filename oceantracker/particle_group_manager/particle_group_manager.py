import numpy as np
from numba import njit
from oceantracker.util.parameter_base_class import ParameterBaseClass, make_class_instance_from_params
from oceantracker.particle_properties.util import particle_operations_util
from oceantracker.util import time_util
from oceantracker.util.parameter_checking import ParamDictValueChecker as PVC
from oceantracker.common_info_default_param_dict_templates import particle_info
# holds and provides access to different types a group of particle properties, eg position, feild properties, custom properties

class ParticleGroupManager(ParameterBaseClass):

    def __init__(self):
        # set up info/attributes
        super().__init__()  # requir+ed in children to get parent defaults
        self.add_default_params( { 'name': PVC('particle_group_manager', str) , 'max_age': PVC(10.0E10, float,min=0.)})

        # set up pointer dict and lists
        si = self.shared_info
        self.status_flags= particle_info['status_flags']
        self.known_prop_types = particle_info['known_prop_types']

    def initialize(self):
        si= self.shared_info
        si.create_class_interator('particle_properties', known_iteration_groups=self.known_prop_types)
        si.create_class_interator('time_varying_info')
        info=self.info
        # is data 3D
        self.particles_in_buffer = 0
        self.particles_released = 0
        nDim = 3 if si.hydro_model_is3D else  2

        #  time dependent core  properties
        self.add_time_varying_info(name = 'time', dtype=np.float64, description='time in seconds, since 1/1/1970') #time has only one value at each time step

        # core particle props. , write at each required time step
        self.create_particle_property('manual_update',dict(name='x',  vector_dim=nDim))  # particle location
        self.create_particle_property('manual_update',dict(name='particle_velocity',  vector_dim=nDim))
        self.create_particle_property('manual_update', dict(name='velocity_modifier', vector_dim=nDim))

        self.create_particle_property('manual_update',dict(name='status', dtype=np.int8,
                                      initial_value=si.particle_status_flags['notReleased']))
        self.create_particle_property('manual_update',dict(name='age',  initial_value=0.))

        # parameters are set once and then don't change with time
        self.create_particle_property('manual_update',dict(name='ID', dtype=np.int32, initial_value=-1, time_varying= False,
                                      description='unique particle ID number, zero based'))
        self.create_particle_property('manual_update',dict(name='IDrelease_group',  dtype=np.int32, initial_value=-1, time_varying=False,
                                           description='ID of group release particle is part of  is in, zero based'))
        self.create_particle_property('manual_update',dict(name='user_release_groupID',  dtype=np.int32, initial_value=-1, time_varying= False,
                                      description='user given integer ID of release group'))
        self.create_particle_property('manual_update',dict(name='IDpulse',  dtype=np.int32, initial_value=-1, time_varying= False,
                                      description='ID of pulse particle was released within its release group, zero based'))

        self.create_particle_property('manual_update',dict(name='time_released',dtype=np.float64,time_varying= False,
                                      description='time (sec) each particle was released'))
        self.create_particle_property('manual_update',dict(name='x_last_good', write=False, vector_dim=nDim))  # location when last moving
        self.create_particle_property('manual_update',dict(name='x0',  vector_dim=nDim, time_varying=False,
                                      description='initial location of each particle'))  # exact location released including any randomization

        self.screen_msg = ''

    def release_particles(self, time_sec):
        # see if any group is ready to release
        self.code_timer.start('release_particles')
        si = self.shared_info
        new_buffer_indices = np.full((0,), 0, np.int32)

        for g in si.class_interators_using_name['particle_release_groups']['all'].values():
            ri = g.info['release_info']
<<<<<<< HEAD
            if ri['index_of_next_release'] < ri['release_schedule_times'].size:
                # find any pulses not released at this time are release them,being safe there  could be more than one
                sel = (ri['release_schedule_times'][ri['index_of_next_release']:]- time_sec) * si.model_direction <= 0.
                sel = ri['index_of_next_release'] + np.flatnonzero(sel) # indexs of needed releases
                for ng in range(sel.size):
                    x0, IDrelease_group, IDpulse, user_release_groupID, n_cell_guess = g.release_locations()
                    new_index = self.release_a_particle_group_pulse(time_sec, x0, IDrelease_group, IDpulse, user_release_groupID, n_cell_guess)
                    new_buffer_indices = np.concatenate((new_buffer_indices,new_index))
                ri['index_of_next_release'] += sel.size
=======
            if ri['release_schedule_times'] is not None and ri['index_of_next_release'] < ri['release_schedule_times'].shape[0] \
                    and np.any(t * si.model_direction >= ri['release_schedule_times'][ri['index_of_next_release']] * si.model_direction):
                x0, IDrelease_group, IDpulse, user_release_groupID, n_cell_guess = g.release_locations()
                new_index = self.release_a_particle_group_pulse(nb, t, x0, IDrelease_group, IDpulse, user_release_groupID, n_cell_guess)
                new_buffer_indices = np.concatenate((new_buffer_indices,new_index),dtype=np.int32)
                ri['index_of_next_release'] += 1
>>>>>>> 49bce051

        # for all new particles update cell and bc cords for new particles all at same time
        part_prop = si.classes['particle_properties']

        #todo does this setup_interp_time_step have to be here?
        si.classes['field_group_manager'].setup_interp_time_step(time_sec, part_prop['x'].data, new_buffer_indices)  # new time is at end of sub step fraction =1

        # initial values  part prop derived from fields
        for p in si.class_interators_using_name['particle_properties']['from_fields'].values():
            p.initial_value_at_birth(new_buffer_indices)

        # give user/custom prop their initial values at birth, eg zero distance, these may require interp that is setup above
        for p in si.class_interators_using_name['particle_properties']['user'].values():
            p.initial_value_at_birth(new_buffer_indices)

        # update new particles props
        # todo does this update_PartProp have to be here as setup_interp_time_step and update_PartProp are run immediately after this in pre step bookkeeping ?
        self.update_PartProp(time_sec, new_buffer_indices)

        # flag if any bad initial locations
        if si.case_params['run_params']['open_boundary_type'] > 0:
            bad = part_prop['status'].find_subset_where(new_buffer_indices, 'lt', si.particle_status_flags['outside_open_boundary'], out=self.get_particle_index_buffer())
        else:
            bad = part_prop['status'].find_subset_where(new_buffer_indices, 'lt', si.particle_status_flags['frozen'], out=self.get_particle_index_buffer())

        if bad.shape[0] > 0:
            si.msg_logger.msg(str(bad.shape[0]) + ' initial locations are outside grid domain, or NaN, or outside due to random selection of locations outside domain',warning=True)
            si.msg_logger.msgg(' Status of bad initial locations' + str(part_prop['status'].get_values(bad)),warning=True)

        self.code_timer.stop('release_particles')

        return new_buffer_indices #indices of all new particles

    def release_a_particle_group_pulse(self, time_sec, x0, IDrelease_group, IDpulse, user_release_groupID, n_cell_guess):
        # release one pulse of particles from given group
        si = self.shared_info

        info= self.info

        smax = self.particles_in_buffer + x0.shape[0]

        if smax >= si.particle_buffer_size:
            self.screen_msg += '; Out of particle buffer'
            si.msg_logger.msg('Ran out of particle buffer- no more releases, increase parameter "particle_buffer_size", size=' \
                              + str(si.particle_buffer_size) +' at ' + time_util.seconds_to_pretty_str(time_sec), warning=True)
            return  np.full((0,),0)# return if no more space

        # get indices within particle buffer where new particles will go, as in compact mode particle ID is not the buffer index
        new_buffer_indices= np.arange(self.particles_in_buffer, smax).astype(np.int32)  # indices of particles IN BUFFER to add ( zero base)
        num_released = new_buffer_indices.shape[0]

        # before doing manual up dates, ensure initial values are set for
        # manually updated particle prop, so their initial value is correct,
        # as in compact mode cant rely on initial value set at array creation, due to re use of buffer
        # important for prop, for which initial values is meaning full, eg polygon events writer, where initial -1 means in no polygon

        for name, p in si.class_interators_using_name['particle_properties']['manual_update'].items():
            # catch any not manually updated with their initial value
            p.initial_value_at_birth(new_buffer_indices)

        #  set initial conditions/properties of new particles
        # do manual_update updates
        part_prop = si.classes['particle_properties']
        part_prop['x'].set_values(x0, new_buffer_indices)
        part_prop['x_last_good'].set_values(x0, new_buffer_indices)
        part_prop['x0'].set_values(x0, new_buffer_indices)  # record exact release location including any randomisation

        part_prop['n_cell'].set_values(n_cell_guess, new_buffer_indices)  # use x0's best guess  for starting point cell

        part_prop['status'].set_values(si.particle_status_flags['moving'], new_buffer_indices)  # set  status of released particles

        # below two needed for reruns of same solver to prevent contamination by last run
        part_prop['time_released'].set_values(time_sec.astype(np.float64), new_buffer_indices)  # time released for each particle, needed to calculate age

        part_prop['ID'].set_values(self.particles_released + np.arange(num_released), new_buffer_indices)

        part_prop['user_release_groupID'].set_values(user_release_groupID, new_buffer_indices)  # ID of release location
        part_prop['IDrelease_group'].set_values(IDrelease_group, new_buffer_indices)  # ID of release location
        part_prop['IDpulse'].set_values(IDpulse, new_buffer_indices)  # gives a unique release ID, so that each pulse can be tracked

        # set interp memory properties if present
        self.particles_released  += num_released # total released
        self.particles_in_buffer += num_released # number in particle buffer


        return new_buffer_indices

    def add_time_varying_info(self,**kwargs):
        # property for group of particles, ie not properties of individual particles, eg time, number released
        # **karwgs must have at least name
        params = kwargs
        params['class_name'] = 'oceantracker.particle_properties._base_properties.TimeVaryingInfo'
        si = self.shared_info
        i = make_class_instance_from_params(params,si.msg_logger)
        si.add_class_instance_to_interator_lists('time_varying_info', 'manual_update', i)
        i.initialize()

        if si.write_tracks and i.params['write']:
            w = si.classes['tracks_writer']
            w.create_variable_to_write(i.params['name'], 'time', None,i.params['vector_dim'], attributes_dict=None, dtype=i.params['dtype'] )

    def create_particle_property(self,prop_type, prop_params):
        si = self.shared_info

        if type(prop_type) != str or type(prop_params) !=dict:
            raise Exception('ParticleGroupManager.create_particle_property, must be create_particle_property(prop_type(str), prop_params(dict))' )
        if prop_type not in self.known_prop_types:
            Exception('Create_particle_property: type is "' + prop_type + '", must be one of ' + str(self.known_prop_types))

        # set default class
        if 'class_name' not in prop_params: prop_params['class_name'] = 'oceantracker.particle_properties._base_properties.ParticleProperty'
        i = make_class_instance_from_params(prop_params,si.msg_logger)
        si.add_class_instance_to_interator_lists('particle_properties', prop_type, i,
                                                 crumbs='Adding "particle_properties" name= "' + str(prop_params['name']) + '" of type=' +   prop_type)
        i.initialize()
        name = i.params['name']
        if si.write_tracks:
            # tweak write flag if in param lists
            w = si.classes['tracks_writer']
            if name in w.params['turn_off_write_particle_properties_list']: i.params['write'] = False
            if name in w.params['turn_on_write_particle_properties_list']:  i.params['write'] = True
            if i.params['write']:
                w.create_variable_to_write(i.params['name'], is_time_varying=i.params['time_varying'],
                                           is_part_prop=True,
                                           vector_dim=i.params['vector_dim'],
                                           attributes_dict={'description': i.params['description']},
                                           dtype=i.params['dtype'])

    def get_particle_time(self): return self.time_varying_group_info['time'].get_values()

    def update_PartProp(self, t, active):
        # updates particle properties which can be updated automatically. ie those derive from reader fields or custom prop. using .update() method
        self.code_timer.start('update_part_prop')
        si = self.shared_info
        si.classes['time_varying_info']['time'].set_values(t)
        part_prop =si.classes['particle_properties']

        self.screen_msg= ''
        #  calculate age particle property = t-time_released
        particle_operations_util.set_value_and_add(part_prop['age'].dataInBufferPtr(), t.astype(np.float64),
                                                   part_prop['time_released'].dataInBufferPtr(), active, scale= -1.)

        # first interpolate to give particle properties from reader derived  fields
        for key,item in si.class_interators_using_name['particle_properties']['from_fields'].items():
            si.classes['field_group_manager'].interp_named_field_at_particle_locations(key, active)

        # user/custom particle prop are updated after reader based prop. , as reader prop.  may be need for their update
        for p in si.class_interators_using_name['particle_properties']['user'].values():
                p.update(active)

        self.code_timer.stop('update_part_prop')

    def kill_old_particles(self, t):
        # deactivate old particles for each release group
        si = self.shared_info
        part_prop = si.classes['particle_properties']

        for n,p in enumerate(si.class_interators_using_name['particle_release_groups']['all'].values()):

            if p.params['maximum_age'] is not None:

                in_group = part_prop['IDrelease_group'].compare_all_to_a_value('eq', n, out=self.get_particle_index_buffer())

                if in_group.shape[0] > 0:

                    if si.backtracking:
                        sel = part_prop['age'].find_subset_where(in_group, 'lt', -abs(p.params['maximum_age']), out=self.get_particle_subset_buffer())
                    else:
                        sel = part_prop['age'].find_subset_where(in_group, 'gt', abs(p.params['maximum_age']), out=self.get_particle_subset_buffer())

                    part_prop['status'].set_values(si.particle_status_flags['dead'], sel)
                    if not si.retain_culled_part_locations:
                        part_prop['x'].set_values(np.nan, sel)

    def remove_dead_particles_from_memory(self):
        # in comapct mode, if too many   dead particles remove then from buffer
        si= self.shared_info
        part_prop = si.classes['particle_properties']


        ID_alive = part_prop['status'].compare_all_to_a_value('gteq', si.particle_status_flags['frozen'], out=self.get_particle_index_buffer())
        num_active = ID_alive.shape[0]
        nDead = self.particles_in_buffer - num_active

        # kill if fraction of buffer are dead or > 15% active particles are, only if buffer at least 25% full
        if nDead > 0 and self.particles_in_buffer > 0.25*si.particle_buffer_size:
            if  nDead >= 0.15*num_active  or self.particles_in_buffer > 0.9*si.particle_buffer_size:
                # if too many dead then delete from memory
                si.msg_logger.msg('removing dead ' + str(nDead)
                                        +' particles from memory, as more than 15% are dead or buffer 90% full', tabs=3)

                # only  retain alive particles in buffer
                for pp in part_prop.values():
                        pp.data[:num_active,...] = pp.get_values(ID_alive)

                # mark remaining not released to make inactive
                notReleased = np.arange(num_active, si.particle_buffer_size)
                part_prop['status'].set_values(si.particle_status_flags['notReleased'], notReleased)

                self.particles_in_buffer = num_active # record new number in buffer



    def get_release_group_userIDmaps(self):
        # make dict masp from userId and user_release_group_name to sequence number
        releaseGroups_user_maps = {'particle_release_userRelease_groupID_map': {} , 'particle_release_user_release_group_name_map': {}}

        for n, x0 in enumerate(self.shared_info.class_interators_using_name['particle_release_groups']['all'].values()):
            releaseGroups_user_maps['particle_release_userRelease_groupID_map'][str(x0.params['user_release_groupID'])] = n
            releaseGroups_user_maps['particle_release_user_release_group_name_map'][str(x0.params['user_release_group_name'])] = n

        return releaseGroups_user_maps

    # below return  info about particle group
    #__________________________________

    def status_counts(self):
        si = self.shared_info
        part_prop = si.classes['particle_properties']
        c = self._do_status_counts(part_prop['status'].dataInBufferPtr(), np.asarray(list(si.particle_status_flags.values())))

        # put numba counts back in dict with proper names
        counts={'active': sum(c)}
        for n, key in enumerate(si.particle_status_flags.keys()):
            counts[key] = c[n]
        return counts

    @staticmethod
    @njit
    def _do_status_counts(status, prop_types):
        # do fast counts of particles with each status
        counts = np.full((len(prop_types),1), 0 ,np.int32)
        for n in range(status.shape[0]):
            for m in range(prop_types.shape[0]):
                if status[n] == prop_types[m]:
                    counts[m] += 1
                    break
        return counts

    def screen_info(self):
        si = self.shared_info
        counts =self.status_counts()
        s =  ' Rel.:%06.0f' % self.particles_released
        s += ': Active:%05.0f' % counts['active'] + ' M:%05.0f' % counts['moving']
        s += ' S:%05.0f' % counts['stranded_by_tide'] + ' B:%05.0f' % counts['on_bottom'] + ' D:%03.0f' % counts['dead']
        s += ' O:%02.0f' % counts['outside_open_boundary'] + ' N:%01.0f' % counts['bad_cord']
        s += ' Buffer:%4.0f' %  self.particles_in_buffer
        s += '-%3.0f%%' % (100. * self.particles_in_buffer / si.particle_buffer_size)
        s += self.screen_msg
        return s


    def  create_particle_prop_memory_block(self):
        # todo create_particle_prop_memory_block is development work
        si=self.shared_info

        # get all names sizes and dtypes of all particle properties
        array_types=[]
        for name,prop in si.classes['particle_properties'].items():

            if prop.params['vector_dim'] > 1:
                s = (prop.params['vector_dim'],)
            else:
                s = (1,)

            # third matrix dim, so far only used recording vertical cell at each node  3D for 2 time steps
            if prop.params['prop_dim3'] > 0 and prop.params['prop_dim3'] > 1:
                s += (prop.params['prop_dim3'],)

            array_types.append((name,prop.params['dtype'],s  ))

        # make array of sub arrays with all properties stored next to each other in memory
        #todo this is in development
        #self.particle_prop_memory_block = np.full((si.particle_buffer_size,),0,dtype=array_types)

        # make pointer from each variable to its named block/sub array
        for name, prop in si.classes['particle_properties'].items():
            prop.data=self.particle_prop_memory_block[name]

            # make pointer to data without any trailing unit dimension to be compatible with numba particle operations on 1D  vectors
            if prop.data.size > 1 and prop.data.shape[-1] == 1:
                prop.data = prop.data.reshape(prop.data.shape[:-1])

            prop.data[:] = prop.params['initial_value']

        si.particle_prop_memory_block= self.particle_prop_memory_block








<|MERGE_RESOLUTION|>--- conflicted
+++ resolved
@@ -1,5 +1,6 @@
 import numpy as np
 from numba import njit
+from copy import copy
 from oceantracker.util.parameter_base_class import ParameterBaseClass, make_class_instance_from_params
 from oceantracker.particle_properties.util import particle_operations_util
 from oceantracker.util import time_util
@@ -30,7 +31,7 @@
         nDim = 3 if si.hydro_model_is3D else  2
 
         #  time dependent core  properties
-        self.add_time_varying_info(name = 'time', dtype=np.float64, description='time in seconds, since 1/1/1970') #time has only one value at each time step
+        self.add_time_varying_info(name = 'time', description='time in seconds, since 1/1/1970') #time has only one value at each time step
 
         # core particle props. , write at each required time step
         self.create_particle_property('manual_update',dict(name='x',  vector_dim=nDim))  # particle location
@@ -51,7 +52,7 @@
         self.create_particle_property('manual_update',dict(name='IDpulse',  dtype=np.int32, initial_value=-1, time_varying= False,
                                       description='ID of pulse particle was released within its release group, zero based'))
 
-        self.create_particle_property('manual_update',dict(name='time_released',dtype=np.float64,time_varying= False,
+        self.create_particle_property('manual_update',dict(name='time_released',time_varying= False,
                                       description='time (sec) each particle was released'))
         self.create_particle_property('manual_update',dict(name='x_last_good', write=False, vector_dim=nDim))  # location when last moving
         self.create_particle_property('manual_update',dict(name='x0',  vector_dim=nDim, time_varying=False,
@@ -59,7 +60,7 @@
 
         self.screen_msg = ''
 
-    def release_particles(self, time_sec):
+    def release_particles(self, nb, t):
         # see if any group is ready to release
         self.code_timer.start('release_particles')
         si = self.shared_info
@@ -67,30 +68,18 @@
 
         for g in si.class_interators_using_name['particle_release_groups']['all'].values():
             ri = g.info['release_info']
-<<<<<<< HEAD
-            if ri['index_of_next_release'] < ri['release_schedule_times'].size:
-                # find any pulses not released at this time are release them,being safe there  could be more than one
-                sel = (ri['release_schedule_times'][ri['index_of_next_release']:]- time_sec) * si.model_direction <= 0.
-                sel = ri['index_of_next_release'] + np.flatnonzero(sel) # indexs of needed releases
-                for ng in range(sel.size):
-                    x0, IDrelease_group, IDpulse, user_release_groupID, n_cell_guess = g.release_locations()
-                    new_index = self.release_a_particle_group_pulse(time_sec, x0, IDrelease_group, IDpulse, user_release_groupID, n_cell_guess)
-                    new_buffer_indices = np.concatenate((new_buffer_indices,new_index))
-                ri['index_of_next_release'] += sel.size
-=======
             if ri['release_schedule_times'] is not None and ri['index_of_next_release'] < ri['release_schedule_times'].shape[0] \
                     and np.any(t * si.model_direction >= ri['release_schedule_times'][ri['index_of_next_release']] * si.model_direction):
                 x0, IDrelease_group, IDpulse, user_release_groupID, n_cell_guess = g.release_locations()
                 new_index = self.release_a_particle_group_pulse(nb, t, x0, IDrelease_group, IDpulse, user_release_groupID, n_cell_guess)
                 new_buffer_indices = np.concatenate((new_buffer_indices,new_index),dtype=np.int32)
                 ri['index_of_next_release'] += 1
->>>>>>> 49bce051
 
         # for all new particles update cell and bc cords for new particles all at same time
         part_prop = si.classes['particle_properties']
 
         #todo does this setup_interp_time_step have to be here?
-        si.classes['field_group_manager'].setup_interp_time_step(time_sec, part_prop['x'].data, new_buffer_indices)  # new time is at end of sub step fraction =1
+        si.classes['field_group_manager'].setup_interp_time_step(nb, t, part_prop['x'].data, new_buffer_indices)  # new time is at end of sub step fraction =1
 
         # initial values  part prop derived from fields
         for p in si.class_interators_using_name['particle_properties']['from_fields'].values():
@@ -102,7 +91,7 @@
 
         # update new particles props
         # todo does this update_PartProp have to be here as setup_interp_time_step and update_PartProp are run immediately after this in pre step bookkeeping ?
-        self.update_PartProp(time_sec, new_buffer_indices)
+        self.update_PartProp(t, new_buffer_indices)
 
         # flag if any bad initial locations
         if si.case_params['run_params']['open_boundary_type'] > 0:
@@ -114,11 +103,13 @@
             si.msg_logger.msg(str(bad.shape[0]) + ' initial locations are outside grid domain, or NaN, or outside due to random selection of locations outside domain',warning=True)
             si.msg_logger.msgg(' Status of bad initial locations' + str(part_prop['status'].get_values(bad)),warning=True)
 
+
+
         self.code_timer.stop('release_particles')
 
         return new_buffer_indices #indices of all new particles
 
-    def release_a_particle_group_pulse(self, time_sec, x0, IDrelease_group, IDpulse, user_release_groupID, n_cell_guess):
+    def release_a_particle_group_pulse(self, nb, t, x0, IDrelease_group, IDpulse, user_release_groupID, n_cell_guess):
         # release one pulse of particles from given group
         si = self.shared_info
 
@@ -129,7 +120,7 @@
         if smax >= si.particle_buffer_size:
             self.screen_msg += '; Out of particle buffer'
             si.msg_logger.msg('Ran out of particle buffer- no more releases, increase parameter "particle_buffer_size", size=' \
-                              + str(si.particle_buffer_size) +' at ' + time_util.seconds_to_pretty_str(time_sec), warning=True)
+                               + str(si.particle_buffer_size) +' at ' + time_util.seconds_to_iso8601str(t), warning=True)
             return  np.full((0,),0)# return if no more space
 
         # get indices within particle buffer where new particles will go, as in compact mode particle ID is not the buffer index
@@ -139,11 +130,10 @@
         # before doing manual up dates, ensure initial values are set for
         # manually updated particle prop, so their initial value is correct,
         # as in compact mode cant rely on initial value set at array creation, due to re use of buffer
-        # important for prop, for which initial values is meaning full, eg polygon events writer, where initial -1 means in no polygon
-
-        for name, p in si.class_interators_using_name['particle_properties']['manual_update'].items():
-            # catch any not manually updated with their initial value
-            p.initial_value_at_birth(new_buffer_indices)
+        # important for prop, for which intial values is meaning full, eg polygon events writer, where initial -1 means in no polygon
+
+        for p in si.class_interators_using_name['particle_properties']['manual_update'].values():  # catch any not manually updated with their initial value
+                p.initial_value_at_birth(new_buffer_indices)
 
         #  set initial conditions/properties of new particles
         # do manual_update updates
@@ -157,7 +147,7 @@
         part_prop['status'].set_values(si.particle_status_flags['moving'], new_buffer_indices)  # set  status of released particles
 
         # below two needed for reruns of same solver to prevent contamination by last run
-        part_prop['time_released'].set_values(time_sec.astype(np.float64), new_buffer_indices)  # time released for each particle, needed to calculate age
+        part_prop['time_released'].set_values(t, new_buffer_indices)  # time released for each particle, needed to calculate age
 
         part_prop['ID'].set_values(self.particles_released + np.arange(num_released), new_buffer_indices)
 
@@ -224,7 +214,7 @@
 
         self.screen_msg= ''
         #  calculate age particle property = t-time_released
-        particle_operations_util.set_value_and_add(part_prop['age'].dataInBufferPtr(), t.astype(np.float64),
+        particle_operations_util.set_value_and_add(part_prop['age'].dataInBufferPtr(), t,
                                                    part_prop['time_released'].dataInBufferPtr(), active, scale= -1.)
 
         # first interpolate to give particle properties from reader derived  fields
