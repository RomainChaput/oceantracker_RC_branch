--- conflicted
+++ resolved
@@ -105,8 +105,7 @@
             value = None
         else:
             value = value_checker.get_default()
-            # converts some variables to correct types, eg isodatetime, timedelta
-            value = value_checker.check_value(crumb_trail, value, msg_logger)
+
     elif user_param is None:
         # use value from base or default dict.
         value = base_param
@@ -151,7 +150,6 @@
         info = self.info
 
         if info['obsolete'] is not None:
-            #todo make this work only if user suolies this param
             msg_logger.msg('Parameter  "' + crumb_trail + '" is obsolete  - ' + info['obsolete'],warning=True)
 
         if value is None:
@@ -189,22 +187,17 @@
 
         # deal with numpy versions of params, convert to python types
         elif info['type'] == int:
-<<<<<<< HEAD
-            # ensure all are int32 as default int is int64 on  linux
-=======
             # ensure all at int32 as default int is int64 on  linux
->>>>>>> 49bce051
             value = np.int32(value)
 
         elif info['type'] == 'iso8601date':
             try:
-                value = np.datetime64(value).astype('datetime64[s]')
+                time_util.date_from_iso8601str(value)
             except Exception as e:
                 msg_logger.msg( 'Failed to convert to date as iso8601str "' + crumb_trail + '", value = ' + str(value),  fatal_error=True)
 
-        #if not one of special types above then value unchanged
-        # check  value and type if not
-        # a None
+        # if not one of special types above then value unchanged
+        # check  value and type if not a None
         if value is not None:
 
             if type(info['type']) != str and not type(value) != info['type'] and not isinstance(value, info['type']):
