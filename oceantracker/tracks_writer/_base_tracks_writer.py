import numpy as np
from os import  path
from oceantracker.util.parameter_checking import ParamValueChecker as PVC, ParameterListChecker as PLC
from oceantracker.util.parameter_base_class import  ParameterBaseClass
from oceantracker.util import output_util
from oceantracker.util.ncdf_util import NetCDFhandler
from datetime import datetime
from oceantracker.util.profiling_util import  function_profiler

# class to write with, outline methods needed
# a non-writer, as all methods are None

class _BaseWriter(ParameterBaseClass):
    # particle property  write modes,   used to set when to write  properties to output, as well as if to calculate at all


    def __init__(self):
        # set up info/attributes
        super().__init__()  # required in children to get parent defaults

        self.add_default_params({
                                'role_output_file_tag': PVC('tracks', str),
                                'update_interval': PVC(None, int, min=1, units='sec', doc_str='the time in model seconds between writes (will be rounded to model time step)'),
                                'output_step_count': PVC(None,int,min=1, obsolete='Use tracks_writer parameter "write_time_interval", hint=the time in seconds bewteen writes'),
                                'turn_on_write_particle_properties_list': PLC([], [str],doc_str= 'Change default write param of particle properties to write to tracks file, ie  tweak write flags individually'),
                                 'turn_off_write_particle_properties_list': PLC(['water_velocity', 'particle_velocity','velocity_modifier'], [str],
                                                            doc_str='Change default write param of particle properties to not write to tracks file, ie  tweak write flags individually'),
                                 'time_steps_per_per_file': PVC(None, int,min=1, doc_str='Split track output into files with given number of time integer steps'),
                                 'write_dry_cell_index': PVC(True, bool,
                                              doc_str = 'Write dry cell flag to track output file for all cells, which can be used to show dry cells on plots'),
                                 })
        self.info.update({'output_file': []})
        self.total_time_steps_written = 0
        self.n_files_written = 0

        self.info['file_builder']={'dimensions' : {}, 'attributes': {}, 'variables': {}}
        self.add_dimension('time_dim',None)
        self.add_dimension('vector2D', 2)
        self.add_dimension('vector3D', 3)
        self.nc = None

    def initial_setup(self):
        si= self.shared_info
        grid = si.classes['reader'].grid
        params = self.params

        # find steps between wrtites, rounded to nearest model time step
        if params['update_interval'] is None:
            nt_step = 1
        else:
            nt_step = int(np.round(params['update_interval']/si.settings['time_step']))

<<<<<<< HEAD
        self.info['output_step_count'] = max(nt_step, 1)
=======
        self.info['output_step_count'] = max(nt_step,1)
>>>>>>> 08cb1b60

        if params['write_dry_cell_index']:
            self.add_dimension('triangle_dim', grid['triangles'].shape[0])
            self.add_new_variable('dry_cell_index', ['time_dim','triangle_dim'], attributes={'description': 'Time series of grid dry index 0-255'},
                                  dtype=np.uint8, chunking=[self.params['NCDF_time_chunk'],grid['triangles'].shape[0]])

    def add_dimension(self, name, size):
        self.info['file_builder']['dimensions' ][name] ={'size': size}

    def add_global_attribute(self, name, value):
        self.info['file_builder']['attributes' ][name] = value

    def add_new_variable(self,name, dim_list,description=None, fill_value=None,
                         attributes=None, dtype=None, vector_dim=None, chunking=None):
        # add a varaible builder to use on output file sequence, as may split time steps
        if dtype is bool: dtype = np.int8
        if dtype is None: dtype=np.float64

        if vector_dim is not None and vector_dim > 1:
            vn = ['vector2D','vector3D']
            dim_list.append(vn[vector_dim-2])
            chunking.append(vector_dim)


        var={'dim_list': dim_list,
             'description' :description if description is not None else 'no description given',
             'attributes': attributes if attributes is not None else {},
             'chunks' : chunking,
             'fill_value': fill_value,
            'dtype' : np.int8  if dtype is bool else dtype}

        self.info['file_builder']['variables'][name] = var

    def open_file_if_needed(self):
        si = self.shared_info
        fn =si.output_file_base + '_' + self.params['role_output_file_tag']

        if self.total_time_steps_written == 0:
            if self.params['time_steps_per_per_file'] is not None: # first of the split files
                fn += '_%03.0f' % (self.total_time_steps_written+1)
                self.n_files_written += 1
            self._open_file(fn)

        elif self.params['time_steps_per_per_file'] is not None and self.total_time_steps_written %  self.params['time_steps_per_per_file'] == 0:
            # split make a new file
            self.close()
            self.n_files_written += 1
            self._open_file(fn + '_%03.0f' % self.n_files_written)

    def _open_file(self,file_name):
        self.time_steps_written_to_current_file = 0
        si = self.shared_info

        self.info['output_file'].append(file_name + '.nc')

        si.msg_logger.progress_marker('opening tracks output to : ' + self.info['output_file'][-1])
        self.add_global_attribute('file_created', datetime.now().isoformat())

        self.nc = NetCDFhandler(path.join(si.run_output_dir, self.info['output_file'][-1]), 'w')
        nc = self.nc

        for name, item in self.info['file_builder']['dimensions'].items():
            nc.add_dimension(name, item['size'])

        for name, item in self.info['file_builder']['variables'].items():

            # check chunk size under 4GB
            if item['chunks'] is not None:
                c = np.asarray(item['chunks'],dtype=np.int64) # avoids float 32 over flow
                b = np.prod(c)*np.full((0,),0 ).astype(item['dtype']).itemsize # btypes in a chunk
                if float(b) >= 4.0e9 :
                    si.msg_logger.msg('Netcdf chunk size for variable "' + name + '" exceeds 4GB, chunks=' + str(c), fatal_error=True,
                                            hint='Reduce tracks_writer param NCDF_time_chunk (will be slower), if many dead particles then use compact mode and manually set case_param particle_buffer_size to hold number alive at the same time', )
            #print('xx', name)
            nc.create_a_variable(name, item['dim_list'] , item['dtype'],  description=item['description'],  attributes=item['attributes'], chunksizes=item['chunks'],)

        pass

    def pre_time_step_write_book_keeping(self): pass



    def create_variable_to_write(self,name,first_dim_name,dim_len,**kwargs): pass


    def write_all_non_time_varing_part_properties(self, new_particleIDs):
    # to work in compact mode must write particle non-time varying  particle properties when released
    #  eg ID etc, releaseGroupID  etc
        si= self.shared_info
        writer = si.classes['tracks_writer']
        if si.write_tracks and new_particleIDs.shape[0] > 0:
            for name, prop in si.classes['particle_properties'].items():
                # parameters are not time varying, so done at ends in retangular writes, or on culling particles
                if not prop.params['time_varying'] and prop.params['write']:
                    writer.write_non_time_varying_particle_prop(name, prop.data, new_particleIDs)

    #@function_profiler(__name__)
    def write_all_time_varying_prop_and_data(self):
        # write particle data at current time step, if none the a forced write

        si= self.shared_info
        grid = si.classes['reader'].grid
        if si.run_info['time_steps_completed'] % self.info['output_step_count'] != 0: return

        # write time vary info , eg "time"
        self.pre_time_step_write_book_keeping()

        # write group data
        for name,d in si.classes['time_varying_info'].items():
            if d.params['write']:
                self.write_time_varying_info(name, d)

        for name,d in si.classes['particle_properties'].items():
            if d.params['write'] and d.params['time_varying']:
                self.write_time_varying_particle_prop(name, d.data)

        if self.params['write_dry_cell_index']:
            self.nc.file_handle.variables['dry_cell_index'][self.time_steps_written_to_current_file, : ] = grid['dry_cell_index'].reshape(1,-1)

        self.time_steps_written_to_current_file +=1 # time steps in current file
        self.total_time_steps_written  += 1 # time steps written since the start

    def close(self):
        si= self.shared_info
        if si.write_tracks:
            nc = self.nc
            # write properties only written at end
            self.add_global_attribute('total_num_particles_released', si.classes['particle_group_manager'].info['particles_released'])
            self.add_global_attribute('time_steps_written', self.time_steps_written_to_current_file)

            # add all global attributes
            for name, item in self.info['file_builder']['attributes'].items():
                nc.write_global_attribute(name,item)

            # add attributes mapping release index to release group name
            output_util.add_release_group_ID_info_to_netCDF(nc, si.classes['release_groups'])
            nc.close()
            self.nc = None

<|MERGE_RESOLUTION|>--- conflicted
+++ resolved
@@ -45,21 +45,18 @@
         params = self.params
 
         # find steps between wrtites, rounded to nearest model time step
-        if params['update_interval'] is None:
+        if params['update_interval'] is None :
             nt_step = 1
         else:
-            nt_step = int(np.round(params['update_interval']/si.settings['time_step']))
+            nt_step = int(np.round(params['update_interval']/si.model_time_step))
 
-<<<<<<< HEAD
         self.info['output_step_count'] = max(nt_step, 1)
-=======
-        self.info['output_step_count'] = max(nt_step,1)
->>>>>>> 08cb1b60
 
         if params['write_dry_cell_index']:
             self.add_dimension('triangle_dim', grid['triangles'].shape[0])
             self.add_new_variable('dry_cell_index', ['time_dim','triangle_dim'], attributes={'description': 'Time series of grid dry index 0-255'},
                                   dtype=np.uint8, chunking=[self.params['NCDF_time_chunk'],grid['triangles'].shape[0]])
+
 
     def add_dimension(self, name, size):
         self.info['file_builder']['dimensions' ][name] ={'size': size}
@@ -157,7 +154,7 @@
 
         si= self.shared_info
         grid = si.classes['reader'].grid
-        if si.run_info['time_steps_completed'] % self.info['output_step_count'] != 0: return
+        if si.solver_info['time_steps_completed'] % self.info['output_step_count'] != 0: return
 
         # write time vary info , eg "time"
         self.pre_time_step_write_book_keeping()
